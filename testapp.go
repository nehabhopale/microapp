package microapp

import (
	"bytes"
	"encoding/json"
	"fmt"
	"io"
	"math/rand"
	"net/http"
	"net/http/httptest"
	"os"
	"reflect"
	"strconv"
	"strings"
	"testing"
	"time"

	uuid "github.com/satori/go.uuid"

	jwt "github.com/dgrijalva/jwt-go"
	// "github.com/jinzhu/gorm/dialects/sqlite" // Used
	"github.com/rs/zerolog"
	"gorm.io/driver/sqlite"
	"gorm.io/gorm"
	"gorm.io/gorm/logger"
)

// TestApp Provides convinience methods for test
type TestApp struct {
	application             *App
	controllerRouteProvider func(*App) []RouteSpecifier
	dbInitializer           func(db *gorm.DB)
}

// NewTestApp returns new instance of TestApp
func NewTestApp(appName string, controllerRouteProvider func(*App) []RouteSpecifier, dbInitializer func(db *gorm.DB), verbose bool) *TestApp {
	dbFile := "./test_islax.db"
	var dbconf *gorm.Config
	if verbose {
		newLogger := logger.Default.LogMode(logger.Info)
		dbconf = &gorm.Config{
			Logger: newLogger,
		}
	} else {
		dbconf = &gorm.Config{}
	}
	//db, err := gorm.Open("sqlite3", dbFile)
	db, err := gorm.Open(sqlite.Open(dbFile), dbconf)
	if err != nil {
		panic(err)
	}
<<<<<<< HEAD
	sqlDB, err := db.DB()
	if err != nil {
		panic(err)
	}
	sqlDB.SetMaxOpenConns(1)
	db.Exec("PRAGMA journal_mode=WAL;")
	//db.LogMode(verbose)
=======

	db.DB().SetMaxOpenConns(1)
	db.Exec("PRAGMA journal_mode=WAL;")

	db.LogMode(verbose)
>>>>>>> fb6e6601

	logger := zerolog.New(os.Stdout)
	rand.Seed(time.Now().UnixNano())
	randomAPIPort := fmt.Sprintf("10%v%v%v", rand.Intn(9), rand.Intn(9), rand.Intn(9)) // Generating random API port so that if multiple tests can run parallel
	application := New(appName, map[string]interface{}{"API_PORT": randomAPIPort}, logger, db, nil)

	return &TestApp{application: application, controllerRouteProvider: controllerRouteProvider, dbInitializer: dbInitializer}
}

// Initialize prepares the app for testing
func (testApp *TestApp) Initialize() {
	testApp.application.Initialize(testApp.controllerRouteProvider(testApp.application))
	testApp.PrepareEmptyTables()
	go testApp.application.Start()
}

// Stop the app
func (testApp *TestApp) Stop() {
	testApp.application.Stop()
	sqlDB, err := testApp.application.DB.DB()
	if err != nil {
		sqlDB.Close()
	}
	os.Remove("./test_islax.db")
}

// PrepareEmptyTables clears all table of data
func (testApp *TestApp) PrepareEmptyTables() {
	testApp.dbInitializer(testApp.application.DB)
}

// ExecuteRequest executes the http request
func (testApp *TestApp) ExecuteRequest(req *http.Request) *httptest.ResponseRecorder {
	rr := httptest.NewRecorder()
	testApp.application.Router.ServeHTTP(rr, req)

	return rr
}

// AddAssociations adds associations to the given entity
func (testApp *TestApp) AddAssociations(entity interface{}, associationName string, associations ...interface{}) error {
	return testApp.application.DB.Model(entity).Association(associationName).Append(associations...)
}

// AssertEqualWithFieldsToIgnore asserts whether two objects are equal
func (testApp *TestApp) AssertEqualWithFieldsToIgnore(t *testing.T, expected interface{}, actual interface{}, fieldsToIgnore []string, mapOfExpectedToActualField map[string]string) {
	expectedElems := reflect.ValueOf(expected).Elem()
	actualElem := reflect.ValueOf(actual).Elem()
	typeOfExpectedElems := reflect.ValueOf(expected).Elem().Type()

	mapOfIgnoreFields := make(map[string]bool)
	for _, ignoreField := range fieldsToIgnore {
		mapOfIgnoreFields[ignoreField] = true
	}

	for i := 0; i < expectedElems.NumField(); i++ {
		expectedFieldName := typeOfExpectedElems.Field(i).Name
		// t.Logf("Expected assert field: %v", expectedFieldName)
		if !mapOfIgnoreFields[expectedFieldName] {
			expectedField := expectedElems.Field(i)
			expectedFieldMetadata := typeOfExpectedElems.Field(i).Type

			if expectedFieldMetadata.Kind() == reflect.Struct {
				for j := 0; j < expectedFieldMetadata.NumField(); j++ {
					if !mapOfIgnoreFields[expectedFieldMetadata.Field(j).Name] {
						expectedValue := testApp.getReflectFieldValueAsString(expectedField.Field(j), expectedFieldMetadata.Field(j).Type)

						actualFieldName := expectedFieldMetadata.Field(j).Name
						// t.Logf("Expected assert field (nested): %v", actualFieldName)
						if v, ok := mapOfExpectedToActualField[actualFieldName]; ok {
							actualFieldName = v
						}
						actualField := actualElem.FieldByName(actualFieldName)
						if actualField.Kind() == reflect.Ptr {
							actualField = actualField.Elem()
						}
						actualValue := fmt.Sprintf("%v", actualField.Interface())

						if expectedValue != actualValue {
							t.Errorf("Expected %v [%v], Actual [%v]!", actualFieldName, expectedValue, actualValue)
						}
					}
				}
			} else {
				expectedValue := testApp.getReflectFieldValueAsString(expectedField, expectedFieldMetadata)

				actualFieldName := expectedFieldName
				if v, ok := mapOfExpectedToActualField[actualFieldName]; ok {
					actualFieldName = v
				}
				// t.Logf("Actual assert field: %v", actualFieldName)
				actualField := actualElem.FieldByName(actualFieldName)
				if actualField.Kind() == reflect.Ptr {
					actualField = actualField.Elem()
				}
				actualValue := fmt.Sprintf("%v", actualField.Interface())

				if expectedValue != actualValue {
					t.Errorf("Expected %v [%v], Actual [%v]!", actualFieldName, expectedValue, actualValue)
				}
			}
		}
	}
}

// AssertEqualWithFieldsToCheck asserts whether two objects are equal
func (testApp *TestApp) AssertEqualWithFieldsToCheck(t *testing.T, expected interface{}, actual interface{}, fieldsToChk []string, mapOfExpectedToActualField map[string]string) {
	expectedElems := reflect.ValueOf(expected).Elem()
	actualElems := reflect.ValueOf(actual).Elem()
	typeOfExpectedElems := reflect.ValueOf(expected).Elem().Type()

	for _, attrToChk := range fieldsToChk {
		expectedFieldMetadata, _ := typeOfExpectedElems.FieldByName(attrToChk)
		expectedField := expectedElems.FieldByName(attrToChk)
		if expectedField.Kind() == reflect.Ptr {
			expectedField = expectedField.Elem()
		}
		var expectedValue string
		if fmt.Sprintf("%v", expectedFieldMetadata.Type) == "time.Time" {
			expectedValue = expectedField.Interface().(time.Time).Format(time.RFC3339)
		} else {
			expectedValue = fmt.Sprintf("%v", expectedField.Interface())
		}

		actualAttrName := attrToChk
		if v, ok := mapOfExpectedToActualField[attrToChk]; ok {
			actualAttrName = v
		}
		actualField := actualElems.FieldByName(actualAttrName)
		if actualField.Kind() == reflect.Ptr {
			actualField = actualField.Elem()
		}
		actualValue := fmt.Sprintf("%v", actualField.Interface())

		if expectedValue != actualValue {
			t.Errorf("Expected %v [%v], Actual [%v]!", attrToChk, expectedValue, actualValue)
		}
	}
}

// AssertErrorResponse checks if the http response contains expected errorKey, errorField and errorMessage
func (testApp *TestApp) AssertErrorResponse(t *testing.T, response *httptest.ResponseRecorder, expectedErrorKey string, expectedErrorField string, expectedError string) {
	testApp.CheckResponseCode(t, http.StatusBadRequest, response.Code)
	var errData map[string]interface{}
	if err := json.Unmarshal(response.Body.Bytes(), &errData); err != nil {
		t.Errorf("Unable to parse response: %v", err)
	}
	if errData["errorKey"] != expectedErrorKey {
		t.Errorf("Expected errorKey [%v], Got [%v]!", expectedErrorKey, errData["errorKey"])
	}
	errors := errData["errors"].(map[string]interface{})
	if fmt.Sprintf("%v", errors[expectedErrorField]) != expectedError {
		t.Errorf("Expected error [%v], Got [%v]!", expectedError, errors[expectedErrorField])
	}
}

// AssertXTotalCount checks if the http response header contains expected x-total-count
func (testApp *TestApp) AssertXTotalCount(t *testing.T, response *httptest.ResponseRecorder, expectedXTotalCount int) {
	xTotalCount := response.Header().Get("X-Total-Count")
	if xTotalCount == "" {
		t.Fatalf("Expected X-Total-Count [%v], not found!", expectedXTotalCount)
	}

	xTotalCountInt, err := strconv.Atoi(xTotalCount)
	if err != nil {
		t.Fatalf("Expected X-Total-Count [%v], Actual [%v]!", expectedXTotalCount, xTotalCount)
	} else if expectedXTotalCount != xTotalCountInt {
		t.Fatalf("Expected X-Total-Count [%v], Actual [%v]!", expectedXTotalCount, xTotalCountInt)
	}
}

// CallAPI invokes http API
func (testApp *TestApp) CallAPI(httpMethod string, apiURL string, token string, req interface{}) *httptest.ResponseRecorder {

	var payload io.Reader
	if req != nil {
		reqJSON, _ := json.Marshal(req)
		payload = bytes.NewBuffer(reqJSON)
	}

	httpReq, _ := http.NewRequest(httpMethod, apiURL, payload)

	httpReq.Header.Add("Authorization", fmt.Sprintf("Bearer %v", token))
	return testApp.ExecuteRequest(httpReq)
}

// CheckResponseCode checks if the http response is as expected
func (testApp *TestApp) CheckResponseCode(t *testing.T, expected, actual int) {
	if expected != actual {
		t.Fatalf("Expected response code %d. Got %d\n", expected, actual)
	}
}

// Check checks whether the expected and actual value matches
func (testApp *TestApp) Check(t *testing.T, name string, expected, actual interface{}, failNow bool) {
	if !reflect.DeepEqual(expected, actual) {
		if failNow {
			t.Fatalf("Expected %v [%v]. Got [%v]\n", name, expected, actual)
		} else {
			t.Errorf("Expected %v [%v]. Got [%v]\n", name, expected, actual)
		}
	}
}

// GetAdminToken returns a test token
func (testApp *TestApp) GetAdminToken(tenantID string, userID string, scope []string) string {
	return testApp.generateToken(tenantID, userID, "", "", uuid.UUID{}.String(), "", scope, true)
}

// GetAll gets all from DB
func (testApp *TestApp) GetAll(out interface{}, preloads []string, whereClause string, whereParams []interface{}, orderBy string) error {
	db := testApp.application.DB
	for _, preload := range preloads {
		db = db.Preload(preload)
	}
	if strings.TrimSpace(whereClause) != "" {
		db = db.Where(whereClause, whereParams...)
	}
	if strings.TrimSpace(orderBy) != "" {
		db = db.Order(orderBy)
	}
	return db.Find(out).Error
}

// GetByID gets entity by ids
func (testApp *TestApp) GetByID(out interface{}, preloads []string, id string) error {
	db := testApp.application.DB
	for _, preload := range preloads {
		db = db.Preload(preload)
	}
	return db.Where("id = ?", id).Find(out).Error
}

// GetFullAdminToken returns a test token with all the fields along with different external IDs for types such as Appliance, Session, User. These external IDs are used with REST api is invoked from another REST API service as opposed to the getting hit from UI by the user.
func (testApp *TestApp) GetFullAdminToken(tenantID string, userID string, username string, name string, externalID string, externalIDType string, scope []string) string {
	return testApp.generateToken(tenantID, userID, username, name, externalID, externalIDType, scope, true)
}

// GetStandardAdminToken returns a test admin token with all standard fields.
func (testApp *TestApp) GetStandardAdminToken(tenantID string, userID string, username string, name string, scope []string) string {
	return testApp.generateToken(tenantID, userID, username, name, uuid.Nil.String(), "", scope, true)
}

// GetFullToken returns a test token with all the fields along with different external IDs for types such as Appliance, Session, User. These external IDs are used with REST api is invoked from another REST API service as opposed to the getting hit from UI by the user.
func (testApp *TestApp) GetFullToken(tenantID string, userID string, username string, name string, externalID string, externalIDType string, scope []string) string {
	return testApp.generateToken(tenantID, userID, username, name, externalID, externalIDType, scope, false)
}

// GetStandardToken returns a test token with all standard fields
func (testApp *TestApp) GetStandardToken(tenantID string, userID string, username string, name string, scope []string) string {
	return testApp.generateToken(tenantID, userID, username, name, uuid.Nil.String(), "", scope, false)
}

// GetToken gets a token to connect to API
func (testApp *TestApp) GetToken(tenantID string, userID string, scope []string) string {
	return testApp.generateToken(tenantID, userID, userID, userID, uuid.Nil.String(), "", scope, false)
}

// SaveToDB saves the entity to database
func (testApp *TestApp) SaveToDB(entity interface{}) error {
	return testApp.application.DB.Create(entity).Error
}

// SetControllerRouteProviderAndInitialize sets the controllerRouteProvider and initializes application
func (testApp *TestApp) SetControllerRouteProviderAndInitialize(controllerRouteProvider func(*App) []RouteSpecifier) {
	testApp.controllerRouteProvider = controllerRouteProvider
	testApp.PrepareEmptyTables()
	testApp.application.Initialize(testApp.controllerRouteProvider(testApp.application))

	go testApp.application.Start()
}

// generateToken generates and return token
func (testApp *TestApp) generateToken(tenantID string, userID string, username string, name string, externalID string, externalIDType string, scope []string, admin bool) string {
	hmacSampleSecret := []byte(testApp.application.Config.GetString("JWT_SECRET"))

	token := jwt.NewWithClaims(jwt.SigningMethodHS256, jwt.MapClaims{
		"iss":              "http://isla.cyberinc.com",
		"aud":              "http://isla.cyberinc.com",
		"iat":              time.Now().Unix(),
		"exp":              time.Now().Add(time.Minute * 60).Unix(), // Expires in 1 hour
		"tenant":           tenantID,
		"user":             userID,
		"admin":            admin,
		"name":             username,
		"displayName":      name,
		"scope":            scope,
		"externalId":       externalID,
		"externalIdType":   externalIDType,
		"identityProvider": "",
	})

	// Sign and get the complete encoded token as a string using the secret
	tokenString, err := token.SignedString(hmacSampleSecret)

	if err != nil {
		panic(err)
	}

	return tokenString
}

func (testApp *TestApp) getReflectFieldValueAsString(fieldElem reflect.Value, fieldType reflect.Type) string {
	var strValue string
	if fieldElem.Kind() == reflect.Ptr {
		fieldElem = fieldElem.Elem()
	}

	if fmt.Sprintf("%v", fieldType) == "time.Time" {
		strValue = fieldElem.Interface().(time.Time).Format(time.RFC3339)
	} else {
		strValue = fmt.Sprintf("%v", fieldElem.Interface())
	}
	return strValue
}<|MERGE_RESOLUTION|>--- conflicted
+++ resolved
@@ -49,7 +49,7 @@
 	if err != nil {
 		panic(err)
 	}
-<<<<<<< HEAD
+  
 	sqlDB, err := db.DB()
 	if err != nil {
 		panic(err)
@@ -57,13 +57,6 @@
 	sqlDB.SetMaxOpenConns(1)
 	db.Exec("PRAGMA journal_mode=WAL;")
 	//db.LogMode(verbose)
-=======
-
-	db.DB().SetMaxOpenConns(1)
-	db.Exec("PRAGMA journal_mode=WAL;")
-
-	db.LogMode(verbose)
->>>>>>> fb6e6601
 
 	logger := zerolog.New(os.Stdout)
 	rand.Seed(time.Now().UnixNano())
